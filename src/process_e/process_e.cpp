--- conflicted
+++ resolved
@@ -205,51 +205,6 @@
             }
         }
     }
-<<<<<<< HEAD
-
-    void loadDemoData() {
-        for (int i = 0; i < 5; ++i) {
-            CrashData crash;
-            crash.crash_date = "12/13/2021";
-            crash.crash_time = "11:" + std::to_string(i) + "0";
-            crash.borough = "STATEN ISLAND";
-            crash.zip_code = "10301";
-            crash.latitude = "40.6423";
-            crash.longitude = "-74.0841";
-            crash.location = "(40.6423, -74.0841)";
-            crash.on_street_name = "VICTORY BOULEVARD";
-            crash.cross_street_name = "BAY STREET";
-            crash.off_street_name = "";
-            crash.persons_injured = i % 3;
-            crash.persons_killed = (i % 4 == 0) ? 1 : 0;
-            crash.pedestrians = i % 2;
-            std::string key = "processE_" + std::to_string(i);
-            data_store_->store(DataEntry::createCrashData(key, crash));
-        }
-
-        for (int i = 0; i < 5; ++i) {
-            CrashData crash;
-            crash.crash_date = "12/10/2021";
-            crash.crash_time = "12:" + std::to_string(i) + "0";
-            crash.borough = "";
-            crash.zip_code = "10000";
-            crash.latitude = "40.7500";
-            crash.longitude = "-73.9500";
-            crash.location = "(40.7500, -73.9500)";
-            crash.on_street_name = "UNKNOWN STREET";
-            crash.cross_street_name = "SOMEWHERE AVE";
-            crash.off_street_name = "";
-            crash.persons_injured = i;
-            crash.persons_killed = 0;
-            crash.pedestrians = i % 2;
-            std::string key = "other_crash_" + std::to_string(i);
-            data_store_->store(DataEntry::createCrashData(key, crash));
-        }
-
-        std::cout << "Created 10 demo crash records Process E" << std::endl;
-    }
-=======
->>>>>>> b1cdc7b2
 };
 
 int main(int argc, char* argv[]) {
